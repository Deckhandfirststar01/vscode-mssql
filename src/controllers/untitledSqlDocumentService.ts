/* --------------------------------------------------------------------------------------------
 * Copyright (c) Microsoft Corporation. All rights reserved.
 * Licensed under the MIT License. See License.txt in the project root for license information.
 * ------------------------------------------------------------------------------------------ */
import * as vscode from 'vscode';
import VscodeWrapper from './vscodeWrapper';
import { Uri } from 'vscode';

/**
 * Service for creating untitled documents for SQL query
 */
export default class UntitledSqlDocumentService {

    constructor(private vscodeWrapper: VscodeWrapper) {
    }

    /**
     * Creates new untitled document for SQL query and opens in new editor tab
     * with optional content
     */
    public async newQuery(content?: string): Promise<vscode.TextEditor> {
        // Open an untitled document. So the  file doesn't have to exist in disk
        let doc = await this.vscodeWrapper.openMsSqlTextDocument(content);
        // Show the new untitled document in the editor's first tab and change the focus to it.
        const editor = await this.vscodeWrapper.showTextDocument(doc, 1, false);
        const position = editor.selection.active;
        let newPosition = position.with(position.line + 1, 0);
        let newSelection = new vscode.Selection(newPosition, newPosition);
        editor.selection = newSelection;
<<<<<<< HEAD
        return Promise.resolve(editor);
=======
        return editor;
>>>>>>> 8696a7bb
    }
}
<|MERGE_RESOLUTION|>--- conflicted
+++ resolved
@@ -27,10 +27,6 @@
         let newPosition = position.with(position.line + 1, 0);
         let newSelection = new vscode.Selection(newPosition, newPosition);
         editor.selection = newSelection;
-<<<<<<< HEAD
-        return Promise.resolve(editor);
-=======
         return editor;
->>>>>>> 8696a7bb
     }
 }
