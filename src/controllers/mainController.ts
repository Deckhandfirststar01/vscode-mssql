--- conflicted
+++ resolved
@@ -28,10 +28,6 @@
 import { AccountSignInTreeNode } from '../objectExplorer/accountSignInTreeNode';
 import { Deferred } from '../protocol';
 import { ConnectTreeNode } from '../objectExplorer/connectTreeNode';
-<<<<<<< HEAD
-=======
-import { ConnectionCredentials } from '../models/connectionCredentials';
->>>>>>> 8696a7bb
 import { ObjectExplorerUtils } from '../objectExplorer/objectExplorerUtils';
 
 /**
@@ -163,7 +159,7 @@
                     if (databaseName !== connectionCredentials.database &&
                         databaseName !== LocalizedConstants.defaultDatabaseLabel) {
                         connectionCredentials.database = databaseName;
-                    } else if (databaseName == LocalizedConstants.defaultDatabaseLabel) {
+                    } else if (databaseName === LocalizedConstants.defaultDatabaseLabel) {
                         connectionCredentials.database = '';
                     }
                     await self.onNewQuery(treeNodeInfo);
@@ -191,11 +187,7 @@
                     let actionPromise = new Promise<boolean>(async (resolve, reject) => {
                         const nodeUri = ObjectExplorerUtils.getNodeUri(node);
                         let connectionCreds = node.connectionCredentials;
-<<<<<<< HEAD
                         const databaseName = ObjectExplorerUtils.getDatabaseName(node);
-=======
-                        const databaseName = self.getDatabaseName(node);
->>>>>>> 8696a7bb
                         // if not connected or different database
                         if (!this.connectionManager.isConnected(nodeUri) ||
                             connectionCreds.database !== databaseName) {
@@ -703,31 +695,11 @@
             const uri = editor.document.uri.toString();
             if (node) {
                 // connect to the node if the command came from the context
-<<<<<<< HEAD
                 const connectionCreds = node.connectionCredentials;
                 // if the node isn't connected
                 if (!node.sessionId) {
                     // connect it first
                     await this.createObjectExplorerSession(node.connectionCredentials);
-=======
-                if (!this.connectionManager.isConnected(uri)) {
-                    const connectionCreds = node.connectionCredentials;
-                    // if the node isn't connected
-                    if (!node.sessionId) {
-                        // if it requires a password to connect
-                        if (ConnectionCredentials.shouldPromptForPassword(connectionCreds)) {
-                            // lookup saved password
-                            const password = await this.connectionManager.connectionStore.
-                                lookupPassword(connectionCreds);
-                            connectionCreds.password = password;
-                        }
-                    }
-                    this._statusview.languageFlavorChanged(uri, Constants.mssqlProviderName);
-                    await this.connectionManager.connect(uri, connectionCreds);
-                    this._statusview.sqlCmdModeChanged(uri, false);
-                    await this.connectionManager.connectionStore.removeRecentlyUsed(<IConnectionProfile>connectionCreds);
-                    return Promise.resolve(true);
->>>>>>> 8696a7bb
                 }
                 this._statusview.languageFlavorChanged(uri.toString(), Constants.mssqlProviderName);
                 await this.connectionManager.connect(uri.toString(), connectionCreds);
