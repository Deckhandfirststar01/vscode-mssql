--- conflicted
+++ resolved
@@ -176,12 +176,8 @@
                     documentSelector: ['sql'],
                     synchronize: {
                         configurationSection: 'mssql'
-<<<<<<< HEAD
-                    }
-=======
                     },
                     errorHandler: new LanguageClientErrorHandler()
->>>>>>> 39bbd838
                 };
 
                 // cache the client instance for later use
